--- conflicted
+++ resolved
@@ -43,17 +43,7 @@
 
     logging.warning(CONFIG.__dict__)  # prints the whole config used for that run
 
-<<<<<<< HEAD
     transform = transforms.Compose([eval(i) for i in CONFIG.transform])
-=======
-    transform = transforms.Compose([
-        SquarePad(),
-        transforms.Resize(size=[CONFIG.final_image_size, CONFIG.final_image_size]),
-        # transforms.CenterCrop([CONFIG.final_image_size, CONFIG.final_image_size]),
-        transforms.ToTensor(),
-    ])
->>>>>>> 8e8abc33
-
     data_module = PlanktonDataLoader.from_argparse_args(CONFIG, transform=transform)
     data_module.setup()
 
