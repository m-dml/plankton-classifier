--- conflicted
+++ resolved
@@ -119,12 +119,8 @@
 tensorboard_logger_logdir: "logs/tb_logs/"
 checkpoint_file_path: "logs/checkpoints"
 
-<<<<<<< HEAD
 # The size to which images should be padded/cropped
 final_image_size: 128
-=======
-# The size to which images should be padded/cropped using PIL.ImageOps.pad
-final_image_size: 500
 
 # All transforms specified below are being composed and applied to the images. Where necessary, supply CONFIG.final_image_size as an input
 transform:
@@ -134,5 +130,4 @@
   - "transforms.RandomHorizontalFlip()"
   - "transforms.RandomVerticalFlip()"
   - "transforms.ColorJitter(brightness=0.1, contrast=0.1, saturation=0.1, hue=0.1)"
-  - "transforms.ToTensor()"
->>>>>>> 5ea0f048
+  - "transforms.ToTensor()"