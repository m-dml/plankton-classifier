--- conflicted
+++ resolved
@@ -143,12 +143,9 @@
                 raw_file_paths = glob.glob(folder + "*/*/*.png")
                 for file in raw_file_paths:
                     label = os.path.split(folder)[-1]
-<<<<<<< HEAD
+                    label = self._find_super_class(label)
                     if label in excluded:
                         continue
-=======
-                    label = self._find_super_class(label)
->>>>>>> 60d44fa1
                     files.append((self.load_image(file, self.preload_dataset), label))
                     self.all_labels.append(label)
                     if label not in self.unique_labels:
