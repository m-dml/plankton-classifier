import glob
import logging
import os
import pathlib
import random

import pytorch_lightning as pl
import torch
from PIL import Image
from torch.utils.data import Dataset, DataLoader
from torchsampler import ImbalancedDatasetSampler
from tqdm import tqdm

from src.utils import CONFIG


class PlanktonDataSet(Dataset):
    def __init__(self, files, integer_labels, final_image_size=500, transform=None):
        self.files = files
        self.integer_labels = integer_labels

        self.transform = transform
        self.preload_dataset = CONFIG.preload_dataset
        self.final_image_size = final_image_size

    def __getitem__(self, item):
        image, label_name = self.files[item]
        if not self.preload_dataset:
            image = self.load_file(image)

        if self.transform:
            image = self.transform(image)

        label = torch.Tensor([self.integer_labels[label_name]])

        return image, label, label_name

    def get_label(self, item):
        image, label_name = self.files[item]
        label = self.integer_labels[label_name]
        return label

    def load_file(self, file):
        this_image = Image.open(file)
        return this_image

    def __len__(self):
        return len(self.files)


class PlanktonDataLoader(pl.LightningDataModule):
    def __init__(self, transform=None):
        super().__init__()

        self.transform = transform

        self.train_data = None
        self.valid_data = None
        self.test_data = None
        self.input_channels = None
        self.output_channels = None
        self.unique_labels = []
        self.all_labels = []
        self.integer_class_label_dict = dict()

        self.excluded_labels = CONFIG.excluded_classes
        self.batch_size = CONFIG.batch_size
        self.num_workers = CONFIG.num_workers
        self.train_split = CONFIG.train_split  # The fraction size of the training data
        self.validation_split = CONFIG.validation_split  # The fraction size of the validation data (rest ist test)
        self.shuffle_train_dataset = CONFIG.shuffle_train_dataset  # whether to shuffle the train dataset (bool)
        self.shuffle_validation_dataset = CONFIG.shuffle_validation_dataset
        self.shuffle_test_dataset = CONFIG.shuffle_test_dataset
        self.preload_dataset = CONFIG.preload_dataset
        self.new_data_path = os.path.join(CONFIG.plankton_data_base_path, CONFIG.new_sorted_plankton_data)
        self.planktonnet_data_path = os.path.join(CONFIG.plankton_data_base_path, CONFIG.planktonnet_data)
        self.use_planktonnet_data = CONFIG.use_planktonnet_data
        self.use_klas_data = CONFIG.use_klas_data
        self.preload_dataset = CONFIG.preload_dataset
        self.super_classes = CONFIG.super_classes
<<<<<<< HEAD
=======
        self.oversample_data = CONFIG.oversample_data

>>>>>>> 63e58de4
        self.final_image_size = CONFIG.final_image_size

    def setup(self, stage=None):
        training_pairs = self.prepare_data_setup()
        self.integer_class_label_dict = self.set_up_integer_class_labels()

        if len(training_pairs) == 0:
            raise FileNotFoundError(f"Did not find any files")

        train_split = self.train_split
        valid_split = train_split + self.validation_split
        length = len(training_pairs)

        train_split_start = 0
        train_split_end = int(length * train_split)
        valid_split_start = train_split_end
        valid_split_end = int(length * valid_split)
        test_split_start = valid_split_end
        test_split_end = length

        train_subset = training_pairs[train_split_start: train_split_end]
        valid_subset = training_pairs[valid_split_start: valid_split_end]
        test_subset = training_pairs[test_split_start: test_split_end]

        if stage == 'fit' or stage is None:
            self.train_data = PlanktonDataSet(train_subset, transform=self.transform,
                                              integer_labels=self.integer_class_label_dict)
            logging.debug(f"Number of training samples: {len(self.train_data)}")
            self.valid_data = PlanktonDataSet(valid_subset, transform=self.transform,
                                              integer_labels=self.integer_class_label_dict)
            logging.debug(f"Number of validation samples: {len(self.valid_data)}")

        if stage == 'test' or stage is None:
            self.test_data = PlanktonDataSet(test_subset, transform=self.transform,
                                             integer_labels=self.integer_class_label_dict)

    def prepare_data_setup(self):
        files = []
        if self.use_klas_data:
            for folder in tqdm(glob.glob(os.path.join(self.new_data_path, "*")), desc="Load Klas data"):
                files += self._add_data_from_folder(folder, file_ext="png")

        if self.use_planktonnet_data:
            for folder in tqdm(glob.glob(os.path.join(self.planktonnet_data_path, "*")), desc="Load planktonNet"):
                files += self._add_data_from_folder(folder, file_ext="jpg")

        random.seed(CONFIG.random_seed)
        random.shuffle(files)
        return files

    def _add_data_from_folder(self, folder, file_ext="png"):
        files = []
        for file in pathlib.Path(folder).rglob(f'*.{file_ext}'):
            label = os.path.split(folder)[-1]
            label = self._find_super_class(label)
            if label in self.excluded_labels:
                continue
            files.append((self.load_image(file, self.preload_dataset), label))
            self.all_labels.append(label)
            if label not in self.unique_labels:
                self.unique_labels.append(label)

        return files

    def _find_super_class(self, label):
        if self.super_classes is None:
            return label
        else:
            for super_class in self.super_classes.keys():
                if label in self.super_classes[super_class]:
                    label = super_class
                    break
            return label

    def train_dataloader(self):
        if self.oversample_data:
            sampler = ImbalancedDatasetSampler(self.train_data)
            return DataLoader(self.train_data, batch_size=self.batch_size, num_workers=self.num_workers,
                              pin_memory=True, sampler=sampler)
        else:
            return DataLoader(self.train_data, batch_size=self.batch_size, num_workers=self.num_workers,
                              pin_memory=True, shuffle=self.shuffle_train_dataset)

    def val_dataloader(self):
        if self.oversample_data:
            sampler = ImbalancedDatasetSampler(self.valid_data)
            return DataLoader(self.valid_data, batch_size=self.batch_size, num_workers=self.num_workers,
                              pin_memory=True, sampler=sampler)
        else:
            return DataLoader(self.valid_data, batch_size=self.batch_size, num_workers=self.num_workers,
                              pin_memory=True, shuffle=self.shuffle_validation_dataset)

    def test_dataloader(self):
        return DataLoader(self.test_data, batch_size=self.batch_size, num_workers=self.num_workers,
                          shuffle=self.shuffle_test_dataset, pin_memory=True)

    @staticmethod
    def load_image(image_file, preload):
        if preload:
            this_image = Image.open(image_file)
            return this_image
        else:
            return image_file

    def set_up_integer_class_labels(self):
        integer_class_labels = dict()
        for i, label in enumerate(self.unique_labels):
            integer_class_labels[label] = i
        return integer_class_labels<|MERGE_RESOLUTION|>--- conflicted
+++ resolved
@@ -78,11 +78,7 @@
         self.use_klas_data = CONFIG.use_klas_data
         self.preload_dataset = CONFIG.preload_dataset
         self.super_classes = CONFIG.super_classes
-<<<<<<< HEAD
-=======
         self.oversample_data = CONFIG.oversample_data
-
->>>>>>> 63e58de4
         self.final_image_size = CONFIG.final_image_size
 
     def setup(self, stage=None):
